--- conflicted
+++ resolved
@@ -10,14 +10,9 @@
     'uvloop>=0.8.1',
     'aiobotocore>=0.5.3, <0.6.0',
     'tzlocal>=1.4',
-<<<<<<< HEAD
     'aiohttp>=3.0.5, <3.1.0',
-    'yarl>=1.1.0'
-=======
-    'aiohttp>=2.3.8, <2.4.0',
-    'yarl>=1.0.0',
+    'yarl>=1.1.0',
     'colorama>=0.3.9, <0.4.0'
->>>>>>> d329c502
 ]
 
 PY_VER = sys.version_info
