--- conflicted
+++ resolved
@@ -45,13 +45,8 @@
 python = "^3.7"
 
 aioamqp = ">=0.13.0, <0.15.0"
-<<<<<<< HEAD
-aiobotocore = ">=0.10.4, <2.0.0"
+aiobotocore = ">=0.10.4, <1.4.0"
 tzlocal = ">=1.4,<4.0"
-=======
-aiobotocore = ">=0.10.4, <1.4.0"
-tzlocal = ">=1.4,<3.0"
->>>>>>> 0f42bada
 pytz = "*"
 cchardet = ">=2.1.6"
 aiohttp = ">=3.5.4, <3.8.0"
